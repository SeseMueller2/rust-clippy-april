//! Read configurations files.

#![allow(clippy::module_name_repetitions)]

use serde::de::{Deserializer, IgnoredAny, IntoDeserializer, MapAccess, Visitor};
use serde::Deserialize;
use std::error::Error;
use std::path::{Path, PathBuf};
use std::str::FromStr;
use std::{cmp, env, fmt, fs, io, iter};

#[rustfmt::skip]
const DEFAULT_DOC_VALID_IDENTS: &[&str] = &[
    "KiB", "MiB", "GiB", "TiB", "PiB", "EiB",
    "DirectX",
    "ECMAScript",
    "GPLv2", "GPLv3",
    "GitHub", "GitLab",
    "IPv4", "IPv6",
    "ClojureScript", "CoffeeScript", "JavaScript", "PureScript", "TypeScript",
    "NaN", "NaNs",
    "OAuth", "GraphQL",
    "OCaml",
    "OpenGL", "OpenMP", "OpenSSH", "OpenSSL", "OpenStreetMap", "OpenDNS",
    "WebGL",
    "TensorFlow",
    "TrueType",
    "iOS", "macOS", "FreeBSD",
    "TeX", "LaTeX", "BibTeX", "BibLaTeX",
    "MinGW",
    "CamelCase",
];
const DEFAULT_DISALLOWED_NAMES: &[&str] = &["foo", "baz", "quux"];

/// Holds information used by `MISSING_ENFORCED_IMPORT_RENAMES` lint.
#[derive(Clone, Debug, Deserialize)]
pub struct Rename {
    pub path: String,
    pub rename: String,
}

#[derive(Clone, Debug, Deserialize)]
#[serde(untagged)]
pub enum DisallowedPath {
    Simple(String),
    WithReason { path: String, reason: Option<String> },
}

impl DisallowedPath {
    pub fn path(&self) -> &str {
        let (Self::Simple(path) | Self::WithReason { path, .. }) = self;

        path
    }

    pub fn reason(&self) -> Option<String> {
        match self {
            Self::WithReason {
                reason: Some(reason), ..
            } => Some(format!("{reason} (from clippy.toml)")),
            _ => None,
        }
    }
}

/// Conf with parse errors
#[derive(Default)]
pub struct TryConf {
    pub conf: Conf,
    pub errors: Vec<Box<dyn Error>>,
    pub warnings: Vec<Box<dyn Error>>,
}

impl TryConf {
    fn from_error(error: impl Error + 'static) -> Self {
        Self {
            conf: Conf::default(),
            errors: vec![Box::new(error)],
            warnings: vec![],
        }
    }
}

#[derive(Debug)]
struct ConfError(String);

impl fmt::Display for ConfError {
    fn fmt(&self, f: &mut fmt::Formatter<'_>) -> fmt::Result {
        <String as fmt::Display>::fmt(&self.0, f)
    }
}

impl Error for ConfError {}

fn conf_error(s: impl Into<String>) -> Box<dyn Error> {
    Box::new(ConfError(s.into()))
}

macro_rules! define_Conf {
    ($(
        $(#[doc = $doc:literal])+
        $(#[conf_deprecated($dep:literal, $new_conf:ident)])?
        ($name:ident: $ty:ty = $default:expr),
    )*) => {
        /// Clippy lint configuration
        pub struct Conf {
            $($(#[doc = $doc])+ pub $name: $ty,)*
        }

        mod defaults {
            $(pub fn $name() -> $ty { $default })*
        }

        impl Default for Conf {
            fn default() -> Self {
                Self { $($name: defaults::$name(),)* }
            }
        }

        impl<'de> Deserialize<'de> for TryConf {
            fn deserialize<D>(deserializer: D) -> Result<Self, D::Error> where D: Deserializer<'de> {
                deserializer.deserialize_map(ConfVisitor)
            }
        }

        #[derive(Deserialize)]
        #[serde(field_identifier, rename_all = "kebab-case")]
        #[allow(non_camel_case_types)]
        enum Field { $($name,)* third_party, }

        struct ConfVisitor;

        impl<'de> Visitor<'de> for ConfVisitor {
            type Value = TryConf;

            fn expecting(&self, formatter: &mut fmt::Formatter<'_>) -> fmt::Result {
                formatter.write_str("Conf")
            }

            fn visit_map<V>(self, mut map: V) -> Result<Self::Value, V::Error> where V: MapAccess<'de> {
                let mut errors = Vec::new();
                let mut warnings = Vec::new();
                $(let mut $name = None;)*
                // could get `Field` here directly, but get `str` first for diagnostics
                while let Some(name) = map.next_key::<&str>()? {
                    match Field::deserialize(name.into_deserializer())? {
                        $(Field::$name => {
                            $(warnings.push(conf_error(format!("deprecated field `{}`. {}", name, $dep)));)?
                            match map.next_value() {
                                Err(e) => errors.push(conf_error(e.to_string())),
                                Ok(value) => match $name {
                                    Some(_) => errors.push(conf_error(format!("duplicate field `{}`", name))),
                                    None => {
                                        $name = Some(value);
                                        // $new_conf is the same as one of the defined `$name`s, so
                                        // this variable is defined in line 2 of this function.
                                        $(match $new_conf {
                                            Some(_) => errors.push(conf_error(concat!(
                                                "duplicate field `", stringify!($new_conf),
                                                "` (provided as `", stringify!($name), "`)"
                                            ))),
                                            None => $new_conf = $name.clone(),
                                        })?
                                    },
                                }
                            }
                        })*
                        // white-listed; ignore
                        Field::third_party => drop(map.next_value::<IgnoredAny>())
                    }
                }
                let conf = Conf { $($name: $name.unwrap_or_else(defaults::$name),)* };
                Ok(TryConf { conf, errors, warnings })
            }
        }

        #[cfg(feature = "internal")]
        pub mod metadata {
            use crate::utils::internal_lints::metadata_collector::ClippyConfiguration;

            macro_rules! wrap_option {
                () => (None);
                ($x:literal) => (Some($x));
            }

            pub(crate) fn get_configuration_metadata() -> Vec<ClippyConfiguration> {
                vec![
                    $(
                        {
                            let deprecation_reason = wrap_option!($($dep)?);

                            ClippyConfiguration::new(
                                stringify!($name),
                                stringify!($ty),
                                format!("{:?}", super::defaults::$name()),
                                concat!($($doc, '\n',)*),
                                deprecation_reason,
                            )
                        },
                    )+
                ]
            }
        }
    };
}

define_Conf! {
    /// Lint: Arithmetic.
    ///
    /// Suppress checking of the passed type names.
    (arithmetic_side_effects_allowed: rustc_data_structures::fx::FxHashSet<String> = <_>::default()),
    /// Lint: ENUM_VARIANT_NAMES, LARGE_TYPES_PASSED_BY_VALUE, TRIVIALLY_COPY_PASS_BY_REF, UNNECESSARY_WRAPS, UNUSED_SELF, UPPER_CASE_ACRONYMS, WRONG_SELF_CONVENTION, BOX_COLLECTION, REDUNDANT_ALLOCATION, RC_BUFFER, VEC_BOX, OPTION_OPTION, LINKEDLIST, RC_MUTEX.
    ///
    /// Suppress lints whenever the suggested change would cause breakage for other crates.
    (avoid_breaking_exported_api: bool = true),
    /// Lint: MANUAL_SPLIT_ONCE, MANUAL_STR_REPEAT, CLONED_INSTEAD_OF_COPIED, REDUNDANT_FIELD_NAMES, REDUNDANT_STATIC_LIFETIMES, FILTER_MAP_NEXT, CHECKED_CONVERSIONS, MANUAL_RANGE_CONTAINS, USE_SELF, MEM_REPLACE_WITH_DEFAULT, MANUAL_NON_EXHAUSTIVE, OPTION_AS_REF_DEREF, MAP_UNWRAP_OR, MATCH_LIKE_MATCHES_MACRO, MANUAL_STRIP, MISSING_CONST_FOR_FN, UNNESTED_OR_PATTERNS, FROM_OVER_INTO, PTR_AS_PTR, IF_THEN_SOME_ELSE_NONE, APPROX_CONSTANT, DEPRECATED_CFG_ATTR, INDEX_REFUTABLE_SLICE, MAP_CLONE, BORROW_AS_PTR, MANUAL_BITS, ERR_EXPECT, CAST_ABS_TO_UNSIGNED, UNINLINED_FORMAT_ARGS, MANUAL_CLAMP, MANUAL_LET_ELSE, UNCHECKED_DURATION_SUBTRACTION.
    ///
    /// The minimum rust version that the project supports
    (msrv: Option<String> = None),
    /// DEPRECATED LINT: BLACKLISTED_NAME.
    ///
    /// Use the Disallowed Names lint instead
    #[conf_deprecated("Please use `disallowed-names` instead", disallowed_names)]
    (blacklisted_names: Vec<String> = Vec::new()),
    /// Lint: COGNITIVE_COMPLEXITY.
    ///
    /// The maximum cognitive complexity a function can have
    (cognitive_complexity_threshold: u64 = 25),
    /// DEPRECATED LINT: CYCLOMATIC_COMPLEXITY.
    ///
    /// Use the Cognitive Complexity lint instead.
    #[conf_deprecated("Please use `cognitive-complexity-threshold` instead", cognitive_complexity_threshold)]
    (cyclomatic_complexity_threshold: u64 = 25),
    /// Lint: DISALLOWED_NAMES.
    ///
    /// The list of disallowed names to lint about. NB: `bar` is not here since it has legitimate uses. The value
    /// `".."` can be used as part of the list to indicate, that the configured values should be appended to the
    /// default configuration of Clippy. By default any configuration will replace the default value.
    (disallowed_names: Vec<String> = super::DEFAULT_DISALLOWED_NAMES.iter().map(ToString::to_string).collect()),
    /// Lint: DOC_MARKDOWN.
    ///
    /// The list of words this lint should not consider as identifiers needing ticks. The value
    /// `".."` can be used as part of the list to indicate, that the configured values should be appended to the
    /// default configuration of Clippy. By default any configuraction will replace the default value. For example:
    /// * `doc-valid-idents = ["ClipPy"]` would replace the default list with `["ClipPy"]`.
    /// * `doc-valid-idents = ["ClipPy", ".."]` would append `ClipPy` to the default list.
    ///
    /// Default list:
    (doc_valid_idents: Vec<String> = super::DEFAULT_DOC_VALID_IDENTS.iter().map(ToString::to_string).collect()),
    /// Lint: TOO_MANY_ARGUMENTS.
    ///
    /// The maximum number of argument a function or method can have
    (too_many_arguments_threshold: u64 = 7),
    /// Lint: TYPE_COMPLEXITY.
    ///
    /// The maximum complexity a type can have
    (type_complexity_threshold: u64 = 250),
    /// Lint: MANY_SINGLE_CHAR_NAMES.
    ///
    /// The maximum number of single char bindings a scope may have
    (single_char_binding_names_threshold: u64 = 4),
    /// Lint: BOXED_LOCAL, USELESS_VEC.
    ///
    /// The maximum size of objects (in bytes) that will be linted. Larger objects are ok on the heap
    (too_large_for_stack: u64 = 200),
    /// Lint: ENUM_VARIANT_NAMES.
    ///
    /// The minimum number of enum variants for the lints about variant names to trigger
    (enum_variant_name_threshold: u64 = 3),
    /// Lint: LARGE_ENUM_VARIANT.
    ///
    /// The maximum size of an enum's variant to avoid box suggestion
    (enum_variant_size_threshold: u64 = 200),
    /// Lint: VERBOSE_BIT_MASK.
    ///
    /// The maximum allowed size of a bit mask before suggesting to use 'trailing_zeros'
    (verbose_bit_mask_threshold: u64 = 1),
    /// Lint: DECIMAL_LITERAL_REPRESENTATION.
    ///
    /// The lower bound for linting decimal literals
    (literal_representation_threshold: u64 = 16384),
    /// Lint: TRIVIALLY_COPY_PASS_BY_REF.
    ///
    /// The maximum size (in bytes) to consider a `Copy` type for passing by value instead of by reference.
    (trivial_copy_size_limit: Option<u64> = None),
    /// Lint: LARGE_TYPE_PASS_BY_MOVE.
    ///
    /// The minimum size (in bytes) to consider a type for passing by reference instead of by value.
    (pass_by_value_size_limit: u64 = 256),
    /// Lint: TOO_MANY_LINES.
    ///
    /// The maximum number of lines a function or method can have
    (too_many_lines_threshold: u64 = 100),
    /// Lint: LARGE_STACK_ARRAYS, LARGE_CONST_ARRAYS.
    ///
    /// The maximum allowed size for arrays on the stack
    (array_size_threshold: u64 = 512_000),
    /// Lint: VEC_BOX.
    ///
    /// The size of the boxed type in bytes, where boxing in a `Vec` is allowed
    (vec_box_size_threshold: u64 = 4096),
    /// Lint: TYPE_REPETITION_IN_BOUNDS.
    ///
    /// The maximum number of bounds a trait can have to be linted
    (max_trait_bounds: u64 = 3),
    /// Lint: STRUCT_EXCESSIVE_BOOLS.
    ///
    /// The maximum number of bool fields a struct can have
    (max_struct_bools: u64 = 3),
    /// Lint: FN_PARAMS_EXCESSIVE_BOOLS.
    ///
    /// The maximum number of bool parameters a function can have
    (max_fn_params_bools: u64 = 3),
    /// Lint: WILDCARD_IMPORTS.
    ///
    /// Whether to allow certain wildcard imports (prelude, super in tests).
    (warn_on_all_wildcard_imports: bool = false),
    /// Lint: DISALLOWED_MACROS.
    ///
    /// The list of disallowed macros, written as fully qualified paths.
    (disallowed_macros: Vec<crate::utils::conf::DisallowedPath> = Vec::new()),
    /// Lint: DISALLOWED_METHODS.
    ///
    /// The list of disallowed methods, written as fully qualified paths.
    (disallowed_methods: Vec<crate::utils::conf::DisallowedPath> = Vec::new()),
    /// Lint: DISALLOWED_TYPES.
    ///
    /// The list of disallowed types, written as fully qualified paths.
    (disallowed_types: Vec<crate::utils::conf::DisallowedPath> = Vec::new()),
    /// Lint: UNREADABLE_LITERAL.
    ///
    /// Should the fraction of a decimal be linted to include separators.
    (unreadable_literal_lint_fractions: bool = true),
    /// Lint: UPPER_CASE_ACRONYMS.
    ///
    /// Enables verbose mode. Triggers if there is more than one uppercase char next to each other
    (upper_case_acronyms_aggressive: bool = false),
    /// Lint: MANUAL_LET_ELSE.
    ///
    /// Whether the matches should be considered by the lint, and whether there should
    /// be filtering for common types.
    (matches_for_let_else: crate::manual_let_else::MatchLintBehaviour =
        crate::manual_let_else::MatchLintBehaviour::WellKnownTypes),
    /// Lint: _CARGO_COMMON_METADATA.
    ///
    /// For internal testing only, ignores the current `publish` settings in the Cargo manifest.
    (cargo_ignore_publish: bool = false),
    /// Lint: NONSTANDARD_MACRO_BRACES.
    ///
    /// Enforce the named macros always use the braces specified.
    ///
    /// A `MacroMatcher` can be added like so `{ name = "macro_name", brace = "(" }`. If the macro
    /// is could be used with a full path two `MacroMatcher`s have to be added one with the full path
    /// `crate_name::macro_name` and one with just the macro name.
    (standard_macro_braces: Vec<crate::nonstandard_macro_braces::MacroMatcher> = Vec::new()),
    /// Lint: MISSING_ENFORCED_IMPORT_RENAMES.
    ///
    /// The list of imports to always rename, a fully qualified path followed by the rename.
    (enforced_import_renames: Vec<crate::utils::conf::Rename> = Vec::new()),
    /// Lint: DISALLOWED_SCRIPT_IDENTS.
    ///
    /// The list of unicode scripts allowed to be used in the scope.
    (allowed_scripts: Vec<String> = vec!["Latin".to_string()]),
    /// Lint: NON_SEND_FIELDS_IN_SEND_TY.
    ///
    /// Whether to apply the raw pointer heuristic to determine if a type is `Send`.
    (enable_raw_pointer_heuristic_for_send: bool = true),
    /// Lint: INDEX_REFUTABLE_SLICE.
    ///
    /// When Clippy suggests using a slice pattern, this is the maximum number of elements allowed in
    /// the slice pattern that is suggested. If more elements would be necessary, the lint is suppressed.
    /// For example, `[_, _, _, e, ..]` is a slice pattern with 4 elements.
    (max_suggested_slice_pattern_length: u64 = 3),
    /// Lint: AWAIT_HOLDING_INVALID_TYPE
    (await_holding_invalid_types: Vec<crate::utils::conf::DisallowedPath> = Vec::new()),
    /// Lint: LARGE_INCLUDE_FILE.
    ///
    /// The maximum size of a file included via `include_bytes!()` or `include_str!()`, in bytes
    (max_include_file_size: u64 = 1_000_000),
    /// Lint: EXPECT_USED.
    ///
    /// Whether `expect` should be allowed within `#[cfg(test)]`
    (allow_expect_in_tests: bool = false),
    /// Lint: UNWRAP_USED.
    ///
    /// Whether `unwrap` should be allowed in test cfg
    (allow_unwrap_in_tests: bool = false),
    /// Lint: DBG_MACRO.
    ///
    /// Whether `dbg!` should be allowed in test functions
    (allow_dbg_in_tests: bool = false),
    /// Lint: PRINT_STDOUT, PRINT_STDERR.
    ///
    /// Whether print macros (ex. `println!`) should be allowed in test functions
    (allow_print_in_tests: bool = false),
    /// Lint: RESULT_LARGE_ERR.
    ///
    /// The maximum size of the `Err`-variant in a `Result` returned from a function
    (large_error_threshold: u64 = 128),
    /// Lint: MUTABLE_KEY.
    ///
    /// A list of paths to types that should be treated like `Arc`, i.e. ignored but
    /// for the generic parameters for determining interior mutability
    (ignore_interior_mutability: Vec<String> = Vec::from(["bytes::Bytes".into()])),
<<<<<<< HEAD
=======
    /// Lint: UNINLINED_FORMAT_ARGS.
    ///
    /// Whether to allow mixed uninlined format args, e.g. `format!("{} {}", a, foo.bar)`
    (allow_mixed_uninlined_format_args: bool = true),
>>>>>>> 641ced4e
}

/// Search for the configuration file.
///
/// # Errors
///
/// Returns any unexpected filesystem error encountered when searching for the config file
pub fn lookup_conf_file() -> io::Result<Option<PathBuf>> {
    /// Possible filename to search for.
    const CONFIG_FILE_NAMES: [&str; 2] = [".clippy.toml", "clippy.toml"];

    // Start looking for a config file in CLIPPY_CONF_DIR, or failing that, CARGO_MANIFEST_DIR.
    // If neither of those exist, use ".".
    let mut current = env::var_os("CLIPPY_CONF_DIR")
        .or_else(|| env::var_os("CARGO_MANIFEST_DIR"))
        .map_or_else(|| PathBuf::from("."), PathBuf::from);

    let mut found_config: Option<PathBuf> = None;

    loop {
        for config_file_name in &CONFIG_FILE_NAMES {
            if let Ok(config_file) = current.join(config_file_name).canonicalize() {
                match fs::metadata(&config_file) {
                    Err(e) if e.kind() == io::ErrorKind::NotFound => {},
                    Err(e) => return Err(e),
                    Ok(md) if md.is_dir() => {},
                    Ok(_) => {
                        // warn if we happen to find two config files #8323
                        if let Some(ref found_config_) = found_config {
                            eprintln!(
                                "Using config file `{}`\nWarning: `{}` will be ignored.",
                                found_config_.display(),
                                config_file.display(),
                            );
                        } else {
                            found_config = Some(config_file);
                        }
                    },
                }
            }
        }

        if found_config.is_some() {
            return Ok(found_config);
        }

        // If the current directory has no parent, we're done searching.
        if !current.pop() {
            return Ok(None);
        }
    }
}

/// Read the `toml` configuration file.
///
/// In case of error, the function tries to continue as much as possible.
pub fn read(path: &Path) -> TryConf {
    let content = match fs::read_to_string(path) {
        Err(e) => return TryConf::from_error(e),
        Ok(content) => content,
    };
    match toml::from_str::<TryConf>(&content) {
        Ok(mut conf) => {
            extend_vec_if_indicator_present(&mut conf.conf.doc_valid_idents, DEFAULT_DOC_VALID_IDENTS);
            extend_vec_if_indicator_present(&mut conf.conf.disallowed_names, DEFAULT_DISALLOWED_NAMES);

            conf
        },
        Err(e) => TryConf::from_error(e),
    }
}

fn extend_vec_if_indicator_present(vec: &mut Vec<String>, default: &[&str]) {
    if vec.contains(&"..".to_string()) {
        vec.extend(default.iter().map(ToString::to_string));
    }
}

const SEPARATOR_WIDTH: usize = 4;

// Check whether the error is "unknown field" and, if so, list the available fields sorted and at
// least one per line, more if `CLIPPY_TERMINAL_WIDTH` is set and allows it.
pub fn format_error(error: Box<dyn Error>) -> String {
    let s = error.to_string();

    if_chain! {
        if error.downcast::<toml::de::Error>().is_ok();
        if let Some((prefix, mut fields, suffix)) = parse_unknown_field_message(&s);
        then {
            use fmt::Write;

            fields.sort_unstable();

            let (rows, column_widths) = calculate_dimensions(&fields);

            let mut msg = String::from(prefix);
            for row in 0..rows {
                writeln!(msg).unwrap();
                for (column, column_width) in column_widths.iter().copied().enumerate() {
                    let index = column * rows + row;
                    let field = fields.get(index).copied().unwrap_or_default();
                    write!(
                        msg,
                        "{:SEPARATOR_WIDTH$}{field:column_width$}",
                        " "
                    )
                    .unwrap();
                }
            }
            write!(msg, "\n{suffix}").unwrap();
            msg
        } else {
            s
        }
    }
}

// `parse_unknown_field_message` will become unnecessary if
// https://github.com/alexcrichton/toml-rs/pull/364 is merged.
fn parse_unknown_field_message(s: &str) -> Option<(&str, Vec<&str>, &str)> {
    // An "unknown field" message has the following form:
    //   unknown field `UNKNOWN`, expected one of `FIELD0`, `FIELD1`, ..., `FIELDN` at line X column Y
    //                                           ^^      ^^^^                     ^^
    if_chain! {
        if s.starts_with("unknown field");
        let slices = s.split("`, `").collect::<Vec<_>>();
        let n = slices.len();
        if n >= 2;
        if let Some((prefix, first_field)) = slices[0].rsplit_once(" `");
        if let Some((last_field, suffix)) = slices[n - 1].split_once("` ");
        then {
            let fields = iter::once(first_field)
                .chain(slices[1..n - 1].iter().copied())
                .chain(iter::once(last_field))
                .collect::<Vec<_>>();
            Some((prefix, fields, suffix))
        } else {
            None
        }
    }
}

fn calculate_dimensions(fields: &[&str]) -> (usize, Vec<usize>) {
    let columns = env::var("CLIPPY_TERMINAL_WIDTH")
        .ok()
        .and_then(|s| <usize as FromStr>::from_str(&s).ok())
        .map_or(1, |terminal_width| {
            let max_field_width = fields.iter().map(|field| field.len()).max().unwrap();
            cmp::max(1, terminal_width / (SEPARATOR_WIDTH + max_field_width))
        });

    let rows = (fields.len() + (columns - 1)) / columns;

    let column_widths = (0..columns)
        .map(|column| {
            if column < columns - 1 {
                (0..rows)
                    .map(|row| {
                        let index = column * rows + row;
                        let field = fields.get(index).copied().unwrap_or_default();
                        field.len()
                    })
                    .max()
                    .unwrap()
            } else {
                // Avoid adding extra space to the last column.
                0
            }
        })
        .collect::<Vec<_>>();

    (rows, column_widths)
}<|MERGE_RESOLUTION|>--- conflicted
+++ resolved
@@ -402,13 +402,10 @@
     /// A list of paths to types that should be treated like `Arc`, i.e. ignored but
     /// for the generic parameters for determining interior mutability
     (ignore_interior_mutability: Vec<String> = Vec::from(["bytes::Bytes".into()])),
-<<<<<<< HEAD
-=======
     /// Lint: UNINLINED_FORMAT_ARGS.
     ///
     /// Whether to allow mixed uninlined format args, e.g. `format!("{} {}", a, foo.bar)`
     (allow_mixed_uninlined_format_args: bool = true),
->>>>>>> 641ced4e
 }
 
 /// Search for the configuration file.
